import uproot
import numpy as np
import numba as nb

TIMESLICE_FRAME_BASKET_CACHE_SIZE = 523 * 1024**2  # [byte]
SUMMARYSLICE_FRAME_BASKET_CACHE_SIZE = 523 * 1024**2  # [byte]

# Parameters for PMT rate conversions, since the rates in summary slices are
# stored as a single byte to save space. The values from 0-255 can be decoded
# using the `get_rate(value)` function, which will yield the actual rate
# in Hz.
MINIMAL_RATE_HZ = 2.0e3
MAXIMAL_RATE_HZ = 2.0e6
RATE_FACTOR = np.log(MAXIMAL_RATE_HZ / MINIMAL_RATE_HZ) / 255


@nb.vectorize([
    nb.int32(nb.int8),
    nb.int32(nb.int16),
    nb.int32(nb.int32),
    nb.int32(nb.int64)
])
def get_rate(value):
    """Return the rate in Hz from the short int value"""
    if value == 0:
        return 0
    else:
        return MINIMAL_RATE_HZ * np.exp(value * RATE_FACTOR)


def unpack_bits(value):
    """Helper to unpack bits to bool flags (little endian)"""
    value = np.array(value).astype(np.int64)
    value = value.reshape(-1, 1)
    value = value.view(np.uint8)
    value = np.flip(value, axis=1)
    length = value.shape[0]
    return np.unpackbits(value).reshape(length, -1).astype(bool)


def get_fifo_status(value):
    """Returns the fifo status (fifo)"""
    return np.any(np.bitwise_and(value, 2**31))


def get_channel_flags(value):
    """Returns the hrv/fifo flags for the PMT channels (hrv/fifo)"""
    channel_bits = np.bitwise_and(value, 0x3FFFFFFF)
    flags = unpack_bits(channel_bits)
    return np.flip(flags, axis=1)[:, :31]


def get_number_udp_packets(value):
<<<<<<< HEAD
    """Returns the number of received UDP packets (dq_status)"""
    return np.bitwise_and(value & 0x7FFF)


def get_udp_max_sequence_number(value):
    """Returns the maximum sequence number of the received UDP packets (dq_status)"""
    return np.right_shift(value, 16)


def has_udp_trailer(value):
    """Returns the UDP Trailer flag (fifo)"""
    return np.any(np.bitwise_and(value, np.leftshift(1, 31)))

=======
    """Return the number of received UDP packets based on the dq_status value"""
    return np.bitwise_and(value, 0x7FFF)

def has_udp_trailer(value):
    """Returns the UDP Trailer flag based on on the fifo field value"""
    return np.any(np.bitwise_and(value, np.leftshift(1,31)))
>>>>>>> 0394721c

class DAQReader:
    """Reader for DAQ ROOT files"""
    def __init__(self, filename):
        self.fobj = uproot.open(filename)
        self._events = None
        self._timeslices = None
        self._summaryslices = None

    @property
    def events(self):
        if self._events is None:
            tree = self.fobj["KM3NET_EVENT"]

            headers = tree["KM3NETDAQ::JDAQEventHeader"].array(
                uproot.interpret(tree["KM3NETDAQ::JDAQEventHeader"],
                                 cntvers=True))
            snapshot_hits = tree["snapshotHits"].array(
                uproot.asjagged(uproot.astable(
                    uproot.asdtype([("dom_id", "i4"), ("channel_id", "u1"),
                                    ("time", "u4"), ("tot", "u1")])),
                                skipbytes=10))
            triggered_hits = tree["triggeredHits"].array(
                uproot.asjagged(uproot.astable(
                    uproot.asdtype([("dom_id", "i4"), ("channel_id", "u1"),
                                    ("time", "u4"), ("tot", "u1"),
                                    (" cnt", "u4"), (" vers", "u2"),
                                    ("trigger_mask", "u8")])),
                                skipbytes=10))
            self._events = DAQEvents(headers, snapshot_hits, triggered_hits)
        return self._events

    @property
    def timeslices(self):
        if self._timeslices is None:
            self._timeslices = DAQTimeslices(self.fobj)
        return self._timeslices

    @property
    def summaryslices(self):
        if self._summaryslices is None:
            self._summaryslices = SummmarySlices(self.fobj)
        return self._summaryslices


class SummmarySlices:
    """A wrapper for summary slices"""
    def __init__(self, fobj):
        self.fobj = fobj
        self._slices = None
        self._headers = None
        self._rates = None
        self._ch_selector = ["ch{}".format(c) for c in range(31)]

    @property
    def headers(self):
        if self._headers is None:
            self._headers = self._read_headers()
        return self._headers

    @property
    def slices(self):
        if self._slices is None:
            self._slices = self._read_summaryslices()
        return self._slices

    @property
    def rates(self):
        if self._rates is None:
            self._rates = self.slices[["dom_id"] + self._ch_selector]
        return self._rates

    def _read_summaryslices(self):
        """Reads a lazyarray of summary slices"""
        tree = self.fobj[b'KM3NET_SUMMARYSLICE'][b'KM3NET_SUMMARYSLICE']
        return tree[b'vector<KM3NETDAQ::JDAQSummaryFrame>'].lazyarray(
            uproot.asjagged(uproot.astable(
                uproot.asdtype([("dom_id", "i4"), ("dq_status", "u4"),
                                ("hrv", "u4"), ("fifo", "u4"),
                                ("status3", "u4"), ("status4", "u4")] +
                               [(c, "u1") for c in self._ch_selector])),
                            skipbytes=10),
            basketcache=uproot.cache.ThreadSafeArrayCache(
                SUMMARYSLICE_FRAME_BASKET_CACHE_SIZE))

    def _read_headers(self):
        """Reads a lazyarray of summary slice headers"""
        tree = self.fobj[b'KM3NET_SUMMARYSLICE'][b'KM3NET_SUMMARYSLICE']
        return tree[b'KM3NETDAQ::JDAQSummarysliceHeader'].lazyarray(
            uproot.interpret(tree[b'KM3NETDAQ::JDAQSummarysliceHeader'],
                             cntvers=True))


class DAQTimeslices:
    """A simple wrapper for DAQ timeslices"""
    def __init__(self, fobj):
        self.fobj = fobj
        self._timeslices = {}
        self._read_streams()

    def _read_streams(self):
        """Read the L0, L1, L2 and SN streams if available"""
        streams = set(
            s.split(b"KM3NET_TIMESLICE_")[1].split(b';')[0]
            for s in self.fobj.keys() if b"KM3NET_TIMESLICE_" in s)
        for stream in streams:
            tree = self.fobj[b'KM3NET_TIMESLICE_' +
                             stream][b'KM3NETDAQ::JDAQTimeslice']
            headers = tree[b'KM3NETDAQ::JDAQTimesliceHeader'][
                b'KM3NETDAQ::JDAQHeader'][b'KM3NETDAQ::JDAQChronometer']
            if len(headers) == 0:
                continue
            superframes = tree[b'vector<KM3NETDAQ::JDAQSuperFrame>']
            hits_dtype = np.dtype([("pmt", "u1"), ("tdc", "<u4"),
                                   ("tot", "u1")])
            hits_buffer = superframes[
                b'vector<KM3NETDAQ::JDAQSuperFrame>.buffer'].lazyarray(
                    uproot.asjagged(uproot.astable(uproot.asdtype(hits_dtype)),
                                    skipbytes=6),
                    basketcache=uproot.cache.ThreadSafeArrayCache(
                        TIMESLICE_FRAME_BASKET_CACHE_SIZE))
            self._timeslices[stream.decode("ascii")] = (headers, superframes,
                                                        hits_buffer)

    def stream(self, stream, idx):
        ts = self._timeslices[stream]
        return DAQTimeslice(*ts, idx, stream)

    def __str__(self):
        return "Available timeslice streams: {}".format(', '.join(
            s for s in self._timeslices.keys()))

    def __repr__(self):
        return str(self)


class DAQTimeslice:
    """A wrapper for a DAQ timeslice"""
    def __init__(self, header, superframe, hits_buffer, idx, stream):
        self.header = header
        self._frames = {}
        self._superframe = superframe
        self._hits_buffer = hits_buffer
        self._idx = idx
        self._stream = stream
        self._n_frames = None

    @property
    def frames(self):
        if not self._frames:
            self._read_frames()
        return self._frames

    def _read_frames(self):
        """Populate a dictionary of frames with the module ID as key"""
        hits_buffer = self._hits_buffer[self._idx]
        n_hits = self._superframe[
            b'vector<KM3NETDAQ::JDAQSuperFrame>.numberOfHits'].lazyarray()[
                self._idx]
        module_ids = self._superframe[
            b'vector<KM3NETDAQ::JDAQSuperFrame>.id'].lazyarray()[self._idx]
        idx = 0
        for module_id, n_hits in zip(module_ids, n_hits):
            self._frames[module_id] = hits_buffer[idx:idx + n_hits]
            idx += n_hits

    def __len__(self):
        if self._n_frames is None:
            self._n_frames = len(
                self._superframe[b'vector<KM3NETDAQ::JDAQSuperFrame>.id'].
                lazyarray()[self._idx])
        return self._n_frames

    def __str__(self):
        return "{} timeslice with {} frames.".format(self._stream, len(self))

    def __repr__(self):
        return "<{}: {} entries>".format(self.__class__.__name__,
                                         len(self.header))


class DAQEvents:
    """A simple wrapper for DAQ events"""
    def __init__(self, headers, snapshot_hits, triggered_hits):
        self.headers = headers
        self.snapshot_hits = snapshot_hits
        self.triggered_hits = triggered_hits

    def __getitem__(self, item):
        return DAQEvent(self.headers[item], self.snapshot_hits[item],
                        self.triggered_hits[item])

    def __len__(self):
        return len(self.headers)

    def __str__(self):
        return "Number of events: {}".format(len(self.headers))

    def __repr__(self):
        return str(self)


class DAQEvent:
    """A wrapper for a DAQ event"""
    def __init__(self, header, snapshot_hits, triggered_hits):
        self.header = header
        self.snapshot_hits = snapshot_hits
        self.triggered_hits = triggered_hits

    def __str__(self):
        return "DAQ event with {} snapshot hits and {} triggered hits".format(
            len(self.snapshot_hits), len(self.triggered_hits))

    def __repr__(self):
        return str(self)<|MERGE_RESOLUTION|>--- conflicted
+++ resolved
@@ -51,9 +51,8 @@
 
 
 def get_number_udp_packets(value):
-<<<<<<< HEAD
     """Returns the number of received UDP packets (dq_status)"""
-    return np.bitwise_and(value & 0x7FFF)
+    return np.bitwise_and(value, 0x7FFF)
 
 
 def get_udp_max_sequence_number(value):
@@ -65,14 +64,6 @@
     """Returns the UDP Trailer flag (fifo)"""
     return np.any(np.bitwise_and(value, np.leftshift(1, 31)))
 
-=======
-    """Return the number of received UDP packets based on the dq_status value"""
-    return np.bitwise_and(value, 0x7FFF)
-
-def has_udp_trailer(value):
-    """Returns the UDP Trailer flag based on on the fifo field value"""
-    return np.any(np.bitwise_and(value, np.leftshift(1,31)))
->>>>>>> 0394721c
 
 class DAQReader:
     """Reader for DAQ ROOT files"""
