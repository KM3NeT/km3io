import uproot
<<<<<<< HEAD
import numpy as np
=======
import warnings
>>>>>>> bd72ae76

# 110 MB based on the size of the largest basket found so far in km3net
BASKET_CACHE_SIZE = 110 * 1024**2


class OfflineKeys:
    """wrapper for offline keys"""
    def __init__(self, file_path):
        """OfflineKeys is a class that reads all the available keys in an offline
        file and adapts the keys format to Python format.

        Parameters
        ----------
        file_path : path-like object
            Path to the offline file of interest. It can be a str or any python
            path-like object that points to the file of ineterst.
        """
        self._file_path = file_path
        self._events_keys = None
        self._hits_keys = None
        self._tracks_keys = None
        self._mc_hits_keys = None
        self._mc_tracks_keys = None
        self._valid_keys = None
        self._fit_keys = None
        self._cut_hits_keys = None
        self._cut_tracks_keys = None
        self._cut_events_keys = None

    def __str__(self):
        return '\n'.join([
            "Events keys are:\n\t" + "\n\t".join(self.events_keys),
            "Hits keys are:\n\t" + '\n\t'.join(self.hits_keys),
            "Tracks keys are:\n\t" + '\n\t'.join(self.tracks_keys),
            "Mc hits keys are:\n\t" + '\n\t'.join(self.mc_hits_keys),
            "Mc tracks keys are:\n\t" + '\n\t'.join(self.mc_tracks_keys)
        ])

    def __repr__(self):
        return str(self)
        # return f'{self.__class__.__name__}("{self._file_path}")'

    @property
    def events_keys(self):
        """reads events keys from an offline file.

        Returns
        -------
        list of str
            list of all events keys found in an offline file,
            except those found in fake branches.
        """
        if self._events_keys is None:
            fake_branches = ['Evt', 'AAObject', 'TObject', 't']
            t_baskets = ['t.fSec', 't.fNanoSec']
            tree = uproot.open(self._file_path)['E']['Evt']
            self._events_keys = [
                key.decode('utf-8') for key in tree.keys()
                if key.decode('utf-8') not in fake_branches
            ] + t_baskets
        return self._events_keys

    @property
    def hits_keys(self):
        """reads hits keys from an offline file.

        Returns
        -------
        list of str
            list of all hits keys found in an offline file,
            except those found in fake branches.
        """
        if self._hits_keys is None:
            fake_branches = [
                'hits.usr', 'hits.usr_names'
            ]  # to be treated like trks.usr and trks.usr_names
            tree = uproot.open(self._file_path)['E']['hits']
            self._hits_keys = [
                key.decode('utf8') for key in tree.keys()
                if key.decode('utf8') not in fake_branches
            ]
        return self._hits_keys

    @property
    def tracks_keys(self):
        """reads tracks keys from an offline file.

        Returns
        -------
        list of str
            list of all tracks keys found in an offline file,
            except those found in fake branches.
        """
        if self._tracks_keys is None:
            # a solution can be tree['trks.usr_data'].array(
            # uproot.asdtype(">i4"))
            fake_branches = [
                'trks.usr_data', 'trks.usr', 'trks.usr_names'
            ]  # can be accessed using tree['trks.usr_names'].array()
            tree = uproot.open(self._file_path)['E']['Evt']['trks']
            self._tracks_keys = [
                key.decode('utf8') for key in tree.keys()
                if key.decode('utf8') not in fake_branches
            ]
        return self._tracks_keys

    @property
    def mc_hits_keys(self):
        """reads mc hits keys from an offline file.

        Returns
        -------
        list of str
            list of all mc hits keys found in an offline file,
            except those found in fake branches.
        """
        if self._mc_hits_keys is None:
            fake_branches = ['mc_hits.usr', 'mc_hits.usr_names']
            tree = uproot.open(self._file_path)['E']['Evt']['mc_hits']
            self._mc_hits_keys = [
                key.decode('utf8') for key in tree.keys()
                if key.decode('utf8') not in fake_branches
            ]
        return self._mc_hits_keys

    @property
    def mc_tracks_keys(self):
        """reads mc tracks keys from an offline file.

        Returns
        -------
        list of str
            list of all mc tracks keys found in an offline file,
            except those found in fake branches.
        """
        if self._mc_tracks_keys is None:
            fake_branches = [
                'mc_trks.usr_data', 'mc_trks.usr', 'mc_trks.usr_names'
            ]  # same solution as above can be used
            tree = uproot.open(self._file_path)['E']['Evt']['mc_trks']
            self._mc_tracks_keys = [
                key.decode('utf8') for key in tree.keys()
                if key.decode('utf8') not in fake_branches
            ]
        return self._mc_tracks_keys

    @property
    def valid_keys(self):
        """constructs a list of all valid keys to be read from an offline event file.
        Returns
        -------
        list of str
            list of all valid keys.
    """
        if self._valid_keys is None:
            self._valid_keys = (self.events_keys + self.hits_keys +
                                self.tracks_keys + self.mc_tracks_keys +
                                self.mc_hits_keys)
        return self._valid_keys

    @property
    def fit_keys(self):
        """constructs a list of fit parameters, not yet outsourced in an offline file.

        Returns
        -------
        list of str
            list of all "trks.fitinf" keys.
        """
        if self._fit_keys is None:
            # these are hardcoded because they are not outsourced in offline
            # files
            self._fit_keys = [
                'JGANDALF_BETA0_RAD', 'JGANDALF_BETA1_RAD', 'JGANDALF_CHI2',
                'JGANDALF_NUMBER_OF_HITS', 'JENERGY_ENERGY', 'JENERGY_CHI2',
                'JGANDALF_LAMBDA', 'JGANDALF_NUMBER_OF_ITERATIONS',
                'JSTART_NPE_MIP', 'JSTART_NPE_MIP_TOTAL',
                'JSTART_LENGTH_METRES', 'JVETO_NPE', 'JVETO_NUMBER_OF_HITS',
                'JENERGY_MUON_RANGE_METRES', 'JENERGY_NOISE_LIKELIHOOD',
                'JENERGY_NDF', 'JENERGY_NUMBER_OF_HITS', 'JCOPY_Z_M'] 
        return self._fit_keys

    @property
    def cut_hits_keys(self):
        """adapts hits keys for instance variables format in a Python class.

        Returns
        -------
        list of str
            list of adapted hits keys.
        """
        if self._cut_hits_keys is None:
            self._cut_hits_keys = [
                k.split('hits.')[1].replace('.', '_') for k in self.hits_keys
            ]
        return self._cut_hits_keys

    @property
    def cut_tracks_keys(self):
        """adapts tracks keys for instance variables format in a Python class.

        Returns
        -------
        list of str
            list of adapted tracks keys.
        """
        if self._cut_tracks_keys is None:
            self._cut_tracks_keys = [
                k.split('trks.')[1].replace('.', '_') for k in self.tracks_keys
            ]
        return self._cut_tracks_keys

    @property
    def cut_events_keys(self):
        """adapts events keys for instance variables format in a Python class.

        Returns
        -------
        list of str
            list of adapted events keys.
        """
        if self._cut_events_keys is None:
            self._cut_events_keys = [
                k.replace('.', '_') for k in self.events_keys
            ]
        return self._cut_events_keys


class Reader:
    """Reader for one offline ROOT file"""
    def __init__(self, file_path):
        """ Reader class is an offline ROOT file reader. This class is a
        "very" low level I/O.

        Parameters
        ----------
        file_path : path-like object
            Path to the file of interest. It can be a str or any python
            path-like object that points to the file of ineterst.
        """
        self._file_path = file_path
        self._data = uproot.open(self._file_path)['E'].lazyarrays(
            basketcache=uproot.cache.ThreadSafeArrayCache(BASKET_CACHE_SIZE))
        self._keys = None

    def __getitem__(self, key):
        """reads data stored in the branch of interest in an Evt tree.

        Parameters
        ----------
        key : str
            name of the branch of interest in event data.

        Returns
        -------
        lazyarray
            Lazyarray of all data stored in the branch of interest. A lazyarray
            is an array-like object that reads data on demand. Here, only the
            first and last chunks of data are read in memory, and not all data
            in the array. The output can be used with all `Numpy's universal
            functions <https://docs.scipy.org/doc/numpy/reference/ufuncs.html>`
            .

        Raises
        ------
        KeyError
            Some branches in an offline file structure are "fake branches" and
            do not contain data. Therefore, the keys corresponding to these
            fake branches are not read.
        """
        if key not in self.keys.valid_keys and not isinstance(key, int):
            raise KeyError(
                "'{}' is not a valid key or is a fake branch.".format(key))
        return self._data[key]

    def __len__(self):
        return len(self._data)

    def __repr__(self):
        return "<{}: {} entries>".format(self.__class__.__name__, len(self))

    @property
    def keys(self):
        """wrapper for all keys in an offline file.

        Returns
        -------
        Class
            OfflineKeys.
        """
        if self._keys is None:
            self._keys = OfflineKeys(self._file_path)
        return self._keys


class OfflineReader:
    """reader for offline ROOT files"""
    def __init__(self, file_path, data=None):
        """ OfflineReader class is an offline ROOT file wrapper

        Parameters
        ----------
        file_path : path-like object
            Path to the file of interest. It can be a str or any python
            path-like object that points to the file of ineterst.
        """
        self._file_path = file_path
        if data is not None:
            self._data = data
        else:
            self._data = uproot.open(self._file_path)['E'].lazyarrays(
                basketcache=uproot.cache.ThreadSafeArrayCache(
                    BASKET_CACHE_SIZE))
        self._events = None
        self._hits = None
        self._tracks = None
        self._mc_hits = None
        self._mc_tracks = None
        self._keys = None
<<<<<<< HEAD
        self._best_reco = None
=======
        self._header = None
>>>>>>> bd72ae76

    def __getitem__(self, item):
        return OfflineReader(file_path=self._file_path, data=self._data[item])

    def __len__(self):
        return len(self._data)

    @property
    def header(self):
        if self._header is None:
            fobj = uproot.open(self._file_path)
            if b'Head;1' in fobj.keys():
                self._header = {}
                for n, x in fobj['Head']._map_3c_string_2c_string_3e_.items():
                    print("{:15s} {}".format(n.decode("utf-8"), x.decode("utf-8")))
                    self._header[n.decode("utf-8")] = x.decode("utf-8")
            if b'Header;1' in fobj.keys():
                warnings.warn("Your file header has an unsupported format")
        return self._header


    @property
    def keys(self):
        """wrapper for all keys in an offline file.

        Returns
        -------
        Class
            OfflineKeys.
        """
        if self._keys is None:
            self._keys = OfflineKeys(self._file_path)
        return self._keys

    @property
    def events(self):
        """wrapper for offline events.

        Returns
        -------
        Class
            OfflineEvents.
        """
        if self._events is None:
            self._events = OfflineEvents(
                self.keys.cut_events_keys,
                [self._data[key] for key in self.keys.events_keys])
        return self._events

    @property
    def hits(self):
        """wrapper for offline hits.

        Returns
        -------
        Class
            OfflineHits.
        """
        if self._hits is None:
            self._hits = OfflineHits(
                self.keys.cut_hits_keys,
                [self._data[key] for key in self.keys.hits_keys])
        return self._hits

    @property
    def tracks(self):
        """wrapper for offline tracks.

        Returns
        -------
        Class
            OfflineTracks.
        """
        if self._tracks is None:
            self._tracks = OfflineTracks(
                self.keys.cut_tracks_keys,
                [self._data[key] for key in self.keys.tracks_keys],
                fit_keys=self.keys.fit_keys)
        return self._tracks

    @property
    def mc_hits(self):
        """wrapper for offline mc hits.

        Returns
        -------
        Class
            OfflineHits.
        """
        if self._mc_hits is None:
            self._mc_hits = OfflineHits(
                self.keys.cut_hits_keys,
                [self._data[key] for key in self.keys.mc_hits_keys])
        return self._mc_hits

    @property
    def mc_tracks(self):
        """wrapper for offline mc tracks.

        Returns
        -------
        Class
            OfflineTracks.
        """
        if self._mc_tracks is None:
            self._mc_tracks = OfflineTracks(
                self.keys.cut_tracks_keys,
                [self._data[key] for key in self.keys.mc_tracks_keys])
        return self._mc_tracks

    @property
    def best_reco(self):
        """returns the best reconstructed track fit data. The best fit is defined
        as the track fit with the maximum reconstruction stages. When "nan" is
        returned, it means that the reconstruction parameter of interest is not
        found. for example, in the case of muon simulations: if [1, 2] are the
        reconstruction stages, then only the fit parameters corresponding to the
        stages [1, 2] are found in the Offline files, the remaining fit parameters
        corresponding to the stages 3, 4, 5 are all filled with nan. 

        Returns
        -------
        numpy recarray
            a recarray of the best track fit data (reconstruction data).
        """
        if self._best_reco is None:
            keys = ", ".join(self.keys.fit_keys[:-1])
            empty_fit_info = np.array([match for match in
                                        self._find_empty(self.tracks.fitinf)])
            fit_info = [i for i,j in zip(self.tracks.fitinf,
                                        empty_fit_info[:,1]) if j is not None]
            stages = self._get_max_reco_stages(self.tracks.rec_stages)
            fit_data = np.array([i[j] for i,j in zip(fit_info, stages[:,2])])
            rows_size = len(max(fit_data, key=len))
            equal_size_data = np.vstack([np.hstack([i, np.zeros(rows_size-len(i))
                                                     + np.nan]) for i in fit_data])
            self._best_reco = np.core.records.fromarrays(equal_size_data.transpose(),
                                                         names=keys)
        return self._best_reco

    def _get_max_reco_stages(self, reco_stages):
        """find the longest reconstructed track based on the maximum size of 
        reconstructed stages. 

        Parameters
        ----------
        reco_stages : chunked array 
            chunked array of all the reconstruction stages of all tracks.
            In km3io, it is accessed with
            km3io.OfflineReader(my_file).tracks.rec_stages .

        Returns
        -------
        numpy array
            array with 3 columns: *list of the maximum reco_stages
                                  *lentgh of the maximum reco_stages
                                  *position of the maximum reco_stages
        """
        empty_reco_stages = np.array([match for match in
                                        self._find_empty(reco_stages)])
        max_reco_stages = np.array([[max(i, key=len), len(max(i, key=len)),
                            i.index(max(i, key=len))] for i,j in
                            zip(reco_stages, empty_reco_stages[:,1])
                            if j is not None])
        return max_reco_stages

    def get_reco_fit(self, stages):
        """construct a numpy recarray of the fit information (reconstruction
        data) of the tracks reconstructed following the reconstruction stages
        of interest.

        Parameters
        ----------
        stages : list
            list of reconstruction stages of interest. for example
            [1, 2, 3, 4, 5].

        Returns
        -------
        numpy recarray
            a recarray of the fit information (reconstruction data) of
            the tracks of interest.

        Raises
        ------
        ValueError
            ValueError raised when the reconstruction stages of interest
            are not found in the file.
        """
        keys = ", ".join(self.keys.fit_keys[:-1])
        fit_info = self.tracks.fitinf
        rec_stages = np.array([match for match in
                                self._find_rec_stages(stages)])
        if np.all(rec_stages[:,1]==None):
            raise ValueError("The stages {} are not found in your file."
                                .format(str(stages)))
        else:
            fit_data = np.array([i[k] for i,j,k in zip(fit_info,
                                rec_stages[:,0], rec_stages[:,1])
                                if k is not None])
            rec_array = np.core.records.fromarrays(fit_data.transpose(),
                                                    names=keys)
            return rec_array

    def _find_rec_stages(self, stages):
        """find the index of reconstruction stages of interest in a
        list of multiple reconstruction stages.

        Parameters
        ----------
        stages : list
            list of reconstruction stages of interest. for example
            [1, 2, 3, 4, 5].

        Yieldsma
        ------
        generator
            the track id and the index of the reconstruction stages of
            interest if found. If the reconstruction stages of interest
            are not found, None is returned as the stages index.
        """
        for trk_index, rec_stages in enumerate(self.tracks.rec_stages):
            try:
                stages_index = rec_stages.index(stages)
            except ValueError:
                stages_index = None
                yield trk_index, stages_index
                continue

            yield trk_index, stages_index

    def _find_empty(self, array):
        """finds empty lists/arrays in an awkward array

        Parameters
        ----------
        array : awkward array
            Awkward array of data of interest. For example:
            km3io.OfflineReader(my_file).tracks.fitinf .

        Yields
        ------
        generator
            the empty list id and the index of the empty list. When
            data structure (list) is simply empty, None is written in the
            corresponding index. However, when data structure (list) is not
            empty and does not contain an empty list, then False is written in the
            corresponding index.
        """
        for i, rs in enumerate(array):
            try:
                if len(rs)==0:
                    j = None
                if len(rs)!=0:
                    j = rs.index([])
            except ValueError:
                j = False  # rs not empty but [] not found
                yield i, j
                continue
            yield i, j


class OfflineEvents:
    """wrapper for offline events"""
    def __init__(self, keys, values):
        """wrapper for offline events.

        Parameters
        ----------
        keys : list of str
            list of valid events keys.
        values : list of arrays
            list of arrays containting events data.
        """
        self._keys = keys
        self._values = values
        for k, v in zip(self._keys, self._values):
            setattr(self, k, v)

    def __getitem__(self, item):
        return OfflineEvent(self._keys, [v[item] for v in self._values])

    def __len__(self):
        try:
            return len(self._values[0])
        except IndexError:
            return 0

    def __str__(self):
        return "Number of events: {}".format(len(self))

    def __repr__(self):
        return "<{}: {} parsed events>".format(self.__class__.__name__,
                                               len(self))


class OfflineEvent:
    """wrapper for an offline event"""
    def __init__(self, keys, values):
        """wrapper for one offline event.

        Parameters
        ----------
        keys : list of str
            list of valid events keys.
        values : list of arrays
            list of arrays containting event data.
        """
        self._keys = keys
        self._values = values
        for k, v in zip(self._keys, self._values):
            setattr(self, k, v)

    def __str__(self):
        return "offline event:\n\t" + "\n\t".join([
            "{:15} {:^10} {:>10}".format(k, ':', str(v))
            for k, v in zip(self._keys, self._values)
        ])

    def __repr__(self):
        return str(self)


class OfflineHits:
    """wrapper for offline hits"""
    def __init__(self, keys, values):
        """wrapper for offline hits.

        Parameters
        ----------
        keys : list of str
            list of cropped hits keys.
        values : list of arrays
            list of arrays containting hits data.
        """
        self._keys = keys
        self._values = values
        for k, v in zip(self._keys, self._values):
            setattr(self, k, v)

    def __getitem__(self, item):
        return OfflineHit(self._keys, [v[item] for v in self._values])

    def __len__(self):
        try:
            return len(self._values[0])
        except IndexError:
            return 0

    def __str__(self):
        return "Number of hits: {}".format(len(self))

    def __repr__(self):
        return "<{}: {} parsed elements>".format(self.__class__.__name__,
                                                 len(self))


class OfflineHit:
    """wrapper for an offline hit"""
    def __init__(self, keys, values):
        """wrapper for one offline hit.

        Parameters
        ----------
        keys : list of str
            list of cropped hits keys.
        values : list of arrays
            list of arrays containting hit data.
        """
        self._keys = keys
        self._values = values
        for k, v in zip(self._keys, self._values):
            setattr(self, k, v)

    def __str__(self):
        return "offline hit:\n\t" + "\n\t".join([
            "{:15} {:^10} {:>10}".format(k, ':', str(v))
            for k, v in zip(self._keys, self._values)
        ])

    def __getitem__(self, item):
        return self._values[item]

    def __repr__(self):
        return str(self)

    # def _is_empty(array):
    #     if array.size:
    #         return False
    #     else:
    #         return True


class OfflineTracks:
    """wrapper for offline tracks"""
    def __init__(self, keys, values, fit_keys=None):
        """wrapper for offline tracks

        Parameters
        ----------
        keys : list of str
            list of cropped tracks keys.
        values : list of arrays
            list of arrays containting tracks data.
        fit_keys : None, optional
            list of tracks fit information (not yet outsourced in offline
            files).
        """
        self._keys = keys
        self._values = values
        if fit_keys is not None:
            self._fit_keys = fit_keys
        for k, v in zip(self._keys, self._values):
            setattr(self, k, v)

    def __getitem__(self, item):
        if isinstance(item, int):
            return OfflineTrack(self._keys, [v[item] for v in self._values],
                                fit_keys=self._fit_keys)
        else:
            return OfflineTracks(
                self._keys,
                [v[item] for v in self._values],
                fit_keys=self._fit_keys
            )

    def __len__(self):
        try:
            return len(self._values[0])
        except IndexError:
            return 0

    def __str__(self):
        return "Number of tracks: {}".format(len(self))

    def __repr__(self):
        return "<{}: {} parsed elements>".format(self.__class__.__name__,
                                                 len(self))


class OfflineTrack:
    """wrapper for an offline track"""
    def __init__(self, keys, values, fit_keys=None):
        """wrapper for one offline track.

        Parameters
        ----------
        keys : list of str
            list of cropped tracks keys.
        values : list of arrays
            list of arrays containting track data.
        fit_keys : None, optional
            list of tracks fit information (not yet outsourced in offline
            files).
        """
        self._keys = keys
        self._values = values
        if fit_keys is not None:
            self._fit_keys = fit_keys
        for k, v in zip(self._keys, self._values):
            setattr(self, k, v)

    def __str__(self):
        return "offline track:\n\t" + "\n\t".join([
            "{:30} {:^2} {:>26}".format(k, ':', str(v))
            for k, v in zip(self._keys, self._values) if k not in ['fitinf']
        ]) + "\n\t" + "\n\t".join([
            "{:30} {:^2} {:>26}".format(k, ':', str(v))
            for k, v in zip(self._fit_keys, self._values[18]
                            )  # I don't like 18 being explicit here
        ])

    def __getitem__(self, item):
        return self._values[item]

    def __repr__(self):
        return str(self)<|MERGE_RESOLUTION|>--- conflicted
+++ resolved
@@ -1,9 +1,6 @@
 import uproot
-<<<<<<< HEAD
 import numpy as np
-=======
 import warnings
->>>>>>> bd72ae76
 
 # 110 MB based on the size of the largest basket found so far in km3net
 BASKET_CACHE_SIZE = 110 * 1024**2
@@ -323,11 +320,8 @@
         self._mc_hits = None
         self._mc_tracks = None
         self._keys = None
-<<<<<<< HEAD
         self._best_reco = None
-=======
         self._header = None
->>>>>>> bd72ae76
 
     def __getitem__(self, item):
         return OfflineReader(file_path=self._file_path, data=self._data[item])
