--- conflicted
+++ resolved
@@ -119,47 +119,30 @@
 
         assert len(best2) == 10
 
-<<<<<<< HEAD
         for rec_stages in best2.rec_stages:
             for stage in {1, 3}:
                 assert stage in rec_stages
-=======
+
+    def test_best_track_selection_from_multiple_events_with_start_end(self):
+        best = best_track(self.events.tracks, startend=(1, 4))
+
+        assert len(best) == 10
+
+        assert best.rec_stages[0].tolist() == [[1, 3, 5, 4]]
+        assert best.rec_stages[1].tolist() == [[1, 3, 5, 4]]
+        assert best.rec_stages[2].tolist() == [[1, 3, 5, 4]]
+        assert best.rec_stages[3].tolist() == [[1, 3, 5, 4]]
+
+        # test with shorter stages
+        best2 = best_track(self.events.tracks, startend=(1, 3))
+
+        assert len(best2) == 10
+
         assert best2.rec_stages[0].tolist() == [[1, 3]]
         assert best2.rec_stages[1].tolist() == [[1, 3]]
         assert best2.rec_stages[2].tolist() == [[1, 3]]
         assert best2.rec_stages[3].tolist() == [[1, 3]]
 
-        # test the irrelevance of order in rec_stages in sets
-        best3 = best_track(self.events.tracks, stages={3, 1})
-
-        assert len(best3) == 10
-
-        assert best3.rec_stages[0].tolist() == [[1, 3]]
-        assert best3.rec_stages[1].tolist() == [[1, 3]]
-        assert best3.rec_stages[2].tolist() == [[1, 3]]
-        assert best3.rec_stages[3].tolist() == [[1, 3]]
->>>>>>> 7e16ce69
-
-    def test_best_track_selection_from_multiple_events_with_start_end(self):
-        best = best_track(self.events.tracks, startend=(1, 4))
-
-        assert len(best) == 10
-
-        assert best.rec_stages[0].tolist() == [[1, 3, 5, 4]]
-        assert best.rec_stages[1].tolist() == [[1, 3, 5, 4]]
-        assert best.rec_stages[2].tolist() == [[1, 3, 5, 4]]
-        assert best.rec_stages[3].tolist() == [[1, 3, 5, 4]]
-
-        # test with shorter stages
-        best2 = best_track(self.events.tracks, startend=(1, 3))
-
-        assert len(best2) == 10
-
-        assert best2.rec_stages[0].tolist() == [[1, 3]]
-        assert best2.rec_stages[1].tolist() == [[1, 3]]
-        assert best2.rec_stages[2].tolist() == [[1, 3]]
-        assert best2.rec_stages[3].tolist() == [[1, 3]]
-
         # test the importance of start as a real start of rec_stages
         best3 = best_track(self.events.tracks, startend=(0, 3))
 
@@ -238,7 +221,6 @@
 
         assert len(best) == 5
 
-<<<<<<< HEAD
         assert np.allclose(
             best.lik.tolist(),
             [
@@ -251,10 +233,6 @@
         )
         for i in range(len(best)):
             assert best.rec_stages[i].tolist() == [1, 3, 5, 4]
-=======
-        assert best.lik == ak.max(tracks_slice.lik)
-        assert best.rec_stages[0].tolist() == [1, 3, 5, 4]
->>>>>>> 7e16ce69
 
         # stages in set
         best = best_track(tracks_slice, stages={3, 4, 5})
